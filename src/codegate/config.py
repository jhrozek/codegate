--- conflicted
+++ resolved
@@ -211,15 +211,12 @@
         cli_provider_urls: Optional[Dict[str, str]] = None,
         model_base_path: Optional[str] = None,
         embedding_model: Optional[str] = None,
-<<<<<<< HEAD
         certs_dir: Optional[str] = None,
         ca_cert: Optional[str] = None,
         ca_key: Optional[str] = None,
         server_cert: Optional[str] = None,
         server_key: Optional[str] = None,
-=======
         db_path: Optional[str] = None,
->>>>>>> c5ccd2a1
     ) -> "Config":
         """Load configuration with priority resolution.
 
@@ -240,15 +237,12 @@
             cli_provider_urls: Optional dict of provider URLs from CLI
             model_base_path: Optional path to model base directory
             embedding_model: Optional name of the model to use for embeddings
-<<<<<<< HEAD
             certs_dir: Optional path to certificates directory
             ca_cert: Optional path to CA certificate
             ca_key: Optional path to CA key
             server_cert: Optional path to server certificate
             server_key: Optional path to server key
-=======
             db_path: Optional path to the SQLite database file
->>>>>>> c5ccd2a1
 
         Returns:
             Config: Resolved configuration
@@ -319,7 +313,6 @@
             config.model_base_path = model_base_path
         if embedding_model is not None:
             config.embedding_model = embedding_model
-<<<<<<< HEAD
         if certs_dir is not None:
             config.certs_dir = certs_dir
         if ca_cert is not None:
@@ -330,10 +323,8 @@
             config.server_cert = server_cert
         if server_key is not None:
             config.server_key = server_key
-=======
         if db_path is not None:
             config.db_path = db_path
->>>>>>> c5ccd2a1
 
         # Set the __config class attribute
         Config.__config = config
