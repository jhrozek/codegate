from codegate.providers.litellmshim.adapter import BaseAdapter
from codegate.providers.litellmshim.generators import (
    anthropic_stream_generator,
<<<<<<< HEAD
    llamacpp_stream_generator,
=======
>>>>>>> 189aee90
    sse_stream_generator,
)
from codegate.providers.litellmshim.litellmshim import LiteLLmShim

__all__ = [
    "sse_stream_generator",
    "anthropic_stream_generator",
    "LiteLLmShim",
    "BaseAdapter",
]<|MERGE_RESOLUTION|>--- conflicted
+++ resolved
@@ -1,10 +1,6 @@
 from codegate.providers.litellmshim.adapter import BaseAdapter
 from codegate.providers.litellmshim.generators import (
     anthropic_stream_generator,
-<<<<<<< HEAD
-    llamacpp_stream_generator,
-=======
->>>>>>> 189aee90
     sse_stream_generator,
 )
 from codegate.providers.litellmshim.litellmshim import LiteLLmShim
