import time
from typing import AsyncIterator, Union

from litellm import ModelResponse
from litellm.types.utils import Delta, StreamingChoices

from codegate.pipeline.base import PipelineResponse
from codegate.providers.normalizer.base import ModelOutputNormalizer


def _create_stream_end_response(original_response: ModelResponse) -> ModelResponse:
    """Create the final chunk of a stream with finish_reason=stop"""
    return ModelResponse(
        id=original_response.id,
        choices=[
            StreamingChoices(
                finish_reason="stop", index=0, delta=Delta(content="", role=None), logprobs=None
            )
        ],
        created=original_response.created,
        model=original_response.model,
        object="chat.completion.chunk",
    )


def _create_model_response(
    content: str,
    step_name: str,
    model: str,
    streaming: bool,
) -> ModelResponse:
    """
    Create a ModelResponse in either streaming or non-streaming format
    This is required because the ModelResponse format is different for streaming
    and non-streaming responses (see StreamingChoices vs. Dict)
    """
    response_id = f"pipeline-{step_name}-{int(time.time())}"
    created = int(time.time())

    if streaming:
        return ModelResponse(
            id=response_id,
            choices=[
                StreamingChoices(
                    finish_reason=None,
                    index=0,
                    delta=Delta(content=content, role="assistant"),
                    logprobs=None,
                )
            ],
            created=created,
            model=model,
            object="chat.completion.chunk",
        )
    else:
        return ModelResponse(
            id=response_id,
            choices=[{"text": content, "index": 0, "finish_reason": None}],
            created=created,
            model=model,
        )


async def _convert_to_stream(
    content: str,
    step_name: str,
    model: str,
) -> AsyncIterator[ModelResponse]:
    """
    Converts a single completion response, provided by our pipeline as a shortcut
    to a streaming response. The streaming response has two chunks: the first
    one contains the actual content, and the second one contains the finish_reason.
    """
    # First chunk with content
    first_response = _create_model_response(content, step_name, model, streaming=True)
    yield first_response
    # Final chunk with finish_reason
    yield _create_stream_end_response(first_response)


class PipelineResponseFormatter:
    def __init__(
        self,
<<<<<<< HEAD
        completion_handler: BaseCompletionHandler,
    ):
        self._completion_handler = completion_handler
=======
        output_normalizer: ModelOutputNormalizer,
    ):
        self._output_normalizer = output_normalizer
>>>>>>> 189aee90

    def handle_pipeline_response(
        self, pipeline_response: PipelineResponse, streaming: bool
    ) -> Union[ModelResponse, AsyncIterator[ModelResponse]]:
        """
        Convert pipeline response to appropriate format based on streaming flag
        The response is either a ModelResponse or an AsyncIterator[ModelResponse]
        based on the streaming flag
        """
        # First, get the ModelResponse from the pipeline response. The pipeline
        # response itself it just a string (pipeline_response.content) so we turn
        # it into a ModelResponse
        model_response = _create_model_response(
            pipeline_response.content,
            pipeline_response.step_name,
            pipeline_response.model,
            streaming=streaming,
        )
        if not streaming:
            # If we're not streaming, we just return the response translated
            # to the provider-specific format
            return self._output_normalizer.denormalize(model_response)

        # If we're streaming, we need to convert the response to a stream first
        # then feed the stream into the completion handler's conversion method
        model_response_stream = _convert_to_stream(
            pipeline_response.content, pipeline_response.step_name, pipeline_response.model
        )
<<<<<<< HEAD
        return self._completion_handler.translate_streaming_response(model_response_stream)
=======
        return self._output_normalizer.denormalize_streaming(model_response_stream)
>>>>>>> 189aee90
<|MERGE_RESOLUTION|>--- conflicted
+++ resolved
@@ -81,15 +81,9 @@
 class PipelineResponseFormatter:
     def __init__(
         self,
-<<<<<<< HEAD
-        completion_handler: BaseCompletionHandler,
-    ):
-        self._completion_handler = completion_handler
-=======
         output_normalizer: ModelOutputNormalizer,
     ):
         self._output_normalizer = output_normalizer
->>>>>>> 189aee90
 
     def handle_pipeline_response(
         self, pipeline_response: PipelineResponse, streaming: bool
@@ -118,8 +112,4 @@
         model_response_stream = _convert_to_stream(
             pipeline_response.content, pipeline_response.step_name, pipeline_response.model
         )
-<<<<<<< HEAD
-        return self._completion_handler.translate_streaming_response(model_response_stream)
-=======
-        return self._output_normalizer.denormalize_streaming(model_response_stream)
->>>>>>> 189aee90
+        return self._output_normalizer.denormalize_streaming(model_response_stream)