--- conflicted
+++ resolved
@@ -8,43 +8,6 @@
 from codegate.config import Config
 from codegate.inference.inference_engine import LlamaCppInferenceEngine
 from codegate.providers.base import BaseCompletionHandler
-<<<<<<< HEAD
-from codegate.providers.llamacpp.adapter import BaseAdapter
-
-
-class LlamaCppCompletionHandler(BaseCompletionHandler):
-    def __init__(self, adapter: BaseAdapter):
-        self._adapter = adapter
-        self.inference_engine = LlamaCppInferenceEngine()
-
-    def translate_request(self, data: Dict, api_key: str) -> ChatCompletionRequest:
-        completion_request = self._adapter.translate_completion_input_params(data)
-        if completion_request is None:
-            raise Exception("Couldn't translate the request")
-
-        return ChatCompletionRequest(**completion_request)
-
-    def translate_streaming_response(
-        self,
-        response: AsyncIterator[ModelResponse],
-    ) -> AsyncIterator[ModelResponse]:
-        """
-        Convert pipeline or completion response to provider-specific stream
-        """
-        return self._adapter.translate_completion_output_params_streaming(response)
-
-    def translate_response(
-        self,
-        response: ModelResponse,
-    ) -> ModelResponse:
-        """
-        Convert pipeline or completion response to provider-specific format
-        """
-        return self._adapter.translate_completion_output_params(response)
-
-    async def execute_completion(
-        self, request: ChatCompletionRequest, stream: bool = False
-=======
 
 
 async def llamacpp_stream_generator(stream: Iterator[Any]) -> AsyncIterator[str]:
@@ -70,7 +33,6 @@
 
     async def execute_completion(
         self, request: ChatCompletionRequest, api_key: Optional[str], stream: bool = False
->>>>>>> 189aee90
     ) -> Union[ModelResponse, AsyncIterator[ModelResponse]]:
         """
         Execute the completion request with inference engine API
@@ -93,11 +55,7 @@
             )
         return response
 
-<<<<<<< HEAD
-    def create_streaming_response(self, stream: AsyncIterator[Any]) -> StreamingResponse:
-=======
     def create_streaming_response(self, stream: Iterator[Any]) -> StreamingResponse:
->>>>>>> 189aee90
         """
         Create a streaming response from a stream generator. The StreamingResponse
         is the format that FastAPI expects for streaming responses.
