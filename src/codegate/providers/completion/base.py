--- conflicted
+++ resolved
@@ -13,37 +13,14 @@
 
     @abstractmethod
     async def execute_completion(
-<<<<<<< HEAD
-        self, request: ChatCompletionRequest, stream: bool = False
-=======
         self,
         request: ChatCompletionRequest,
         api_key: Optional[str],
         stream: bool = False,  # TODO: remove this param?
->>>>>>> 189aee90
     ) -> Union[ModelResponse, AsyncIterator[ModelResponse]]:
         """Execute the completion request"""
         pass
 
     @abstractmethod
     def create_streaming_response(self, stream: AsyncIterator[Any]) -> StreamingResponse:
-<<<<<<< HEAD
-        pass
-
-    @abstractmethod
-    def translate_response(
-        self,
-        response: ModelResponse,
-    ) -> ModelResponse:
-        """Convert pipeline response to provider-specific format"""
-        pass
-
-    @abstractmethod
-    def translate_streaming_response(
-        self,
-        response: AsyncIterator[ModelResponse],
-    ) -> AsyncIterator[ModelResponse]:
-        """Convert pipeline response to provider-specific format"""
-=======
->>>>>>> 189aee90
         pass