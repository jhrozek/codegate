import asyncio
import re
import ssl
from dataclasses import dataclass
from typing import Dict, List, Optional, Tuple
from urllib.parse import unquote, urljoin, urlparse

import structlog

from codegate.ca.codegate_ca import CertificateAuthority
from codegate.config import Config
from codegate.providers.copilot.mapping import VALIDATED_ROUTES

logger = structlog.get_logger("codegate")

# Constants
MAX_BUFFER_SIZE = 10 * 1024 * 1024  # 10MB
CHUNK_SIZE = 64 * 1024  # 64KB
HTTP_STATUS_MESSAGES = {
    400: "Bad Request",
    404: "Not Found",
    413: "Request Entity Too Large",
    502: "Bad Gateway",
}


@dataclass
class HttpRequest:
    """Data class to store HTTP request details"""

    method: str
    path: str
    version: str
    headers: List[str]
    original_path: str
    target: Optional[str] = None


class CopilotProvider(asyncio.Protocol):
    """Protocol implementation for the Copilot proxy server"""

    def __init__(self, loop: asyncio.AbstractEventLoop):
        logger.debug("Initializing CopilotProvider")
        self.loop = loop
        self.transport: Optional[asyncio.Transport] = None
        self.target_transport: Optional[asyncio.Transport] = None
        self.peername: Optional[Tuple[str, int]] = None
        self.buffer = bytearray()
        self.target_host: Optional[str] = None
        self.target_port: Optional[int] = None
        self.handshake_done = False
        self.is_connect = False
        self.headers_parsed = False
        self.request: Optional[HttpRequest] = None
        self.ssl_context: Optional[ssl.SSLContext] = None
        self.proxy_ep: Optional[str] = None
        self.ca = CertificateAuthority.get_instance()
        self._closing = False

    def connection_made(self, transport: asyncio.Transport) -> None:
        """Handle new client connection"""
        self.transport = transport
        self.peername = transport.get_extra_info("peername")
        logger.debug(f"Client connected from {self.peername}")

    @staticmethod
    def extract_path(full_path: str) -> str:
        """Extract clean path from full URL or path string"""
        logger.debug(f"Extracting path from {full_path}")
        if full_path.startswith(("http://", "https://")):
            parsed = urlparse(full_path)
            path = parsed.path
            if parsed.query:
                path = f"{path}?{parsed.query}"
            return path.lstrip("/")
        return full_path.lstrip("/")

    def get_headers_dict(self) -> Dict[str, str]:
        """Convert raw headers to dictionary format"""
        headers_dict = {}
        try:
            if b"\r\n\r\n" not in self.buffer:
                return {}

            headers_end = self.buffer.index(b"\r\n\r\n")
            headers = self.buffer[:headers_end].split(b"\r\n")[1:]

            for header in headers:
                try:
                    name, value = header.decode("utf-8").split(":", 1)
                    headers_dict[name.strip().lower()] = value.strip()
                except ValueError:
                    continue

            return headers_dict
        except Exception as e:
            logger.error(f"Error parsing headers: {e}")
            return {}

    def parse_headers(self) -> bool:
        """Parse HTTP headers from buffer"""
        try:
            if b"\r\n\r\n" not in self.buffer:
                return False

            headers_end = self.buffer.index(b"\r\n\r\n")
            headers = self.buffer[:headers_end].split(b"\r\n")

            request = headers[0].decode("utf-8")
            method, full_path, version = request.split(" ")

            self.request = HttpRequest(
                method=method,
                path=self.extract_path(full_path),
                version=version,
                headers=[header.decode("utf-8") for header in headers[1:]],
                original_path=full_path,
                target=full_path if method == "CONNECT" else None,
            )

            logger.debug(f"Request: {method} {full_path} {version}")
            return True

        except Exception as e:
            logger.error(f"Error parsing headers: {e}")
            return False

    def _check_buffer_size(self, new_data: bytes) -> bool:
        """Check if adding new data would exceed buffer size limit"""
        return len(self.buffer) + len(new_data) <= MAX_BUFFER_SIZE

    def _forward_data_to_target(self, data: bytes) -> None:
        """Forward data to target if connection is established"""
        if self.target_transport and not self.target_transport.is_closing():
            self._log_decrypted_data(data, "Client to Server")
            self.target_transport.write(data)

    def data_received(self, data: bytes) -> None:
        """Handle received data from client"""
        try:
            if not self._check_buffer_size(data):
                self.send_error_response(413, b"Request body too large")
                return

            self.buffer.extend(data)

            if not self.headers_parsed:
                self.headers_parsed = self.parse_headers()
                if self.headers_parsed:
                    if self.request.method == "CONNECT":
                        self.handle_connect()
                    else:
                        asyncio.create_task(self.handle_http_request())
            else:
                self._forward_data_to_target(data)

        except Exception as e:
            logger.error(f"Error processing received data: {e}")
            self.send_error_response(502, str(e).encode())

    async def handle_http_request(self) -> None:
        """Handle standard HTTP request"""
        try:
            target_url = await self._get_target_url()
            if not target_url:
                self.send_error_response(404, b"Not Found")
                return

            parsed_url = urlparse(target_url)
            self.target_host = parsed_url.hostname
            self.target_port = parsed_url.port or (443 if parsed_url.scheme == "https" else 80)

            target_protocol = CopilotProxyTargetProtocol(self)
            logger.debug(f"Connecting to {self.target_host}:{self.target_port}")
            await self.loop.create_connection(
                lambda: target_protocol,
                self.target_host,
                self.target_port,
                ssl=parsed_url.scheme == "https",
            )

            has_host = False
            new_headers = []

            for header in self.headers:
                if header.lower().startswith("host:"):
                    has_host = True
                    new_headers.append(f"Host: {self.target_host}")
                else:
                    new_headers.append(header)

            if not has_host:
                new_headers.append(f"Host: {self.target_host}")

            request_line = f"{self.method} /{self.path} {self.version}\r\n".encode()
            logger.debug(f"Request Line: {request_line}")
            header_block = "\r\n".join(new_headers).encode()
            headers = request_line + header_block + b"\r\n\r\n"

            if self.target_transport:
                logger.debug("=" * 40)
                self.log_decrypted_data(headers, "Request")
                self.target_transport.write(headers)
                logger.debug("=" * 40)

                body_start = self.buffer.index(b"\r\n\r\n") + 4
                body = self.buffer[body_start:]

                if body:
                    self.log_decrypted_data(body, "Request Body")

                for i in range(0, len(body), CHUNK_SIZE):
                    chunk = body[i : i + CHUNK_SIZE]
                    self.target_transport.write(chunk)
            else:
                logger.debug("=" * 40)
                logger.error("Target transport not available")
                logger.debug("=" * 40)
                self.send_error_response(502, b"Failed to establish target connection")

        except Exception as e:
            logger.error(f"Error handling HTTP request: {e}")
            self.send_error_response(502, str(e).encode())

    async def _get_target_url(self) -> Optional[str]:
        """Determine target URL based on request path and headers"""
        headers_dict = self.get_headers_dict()
        auth_header = headers_dict.get("authorization", "")

        if auth_header:
            match = re.search(r"proxy-ep=([^;]+)", auth_header)
            if match:
                self.proxy_ep = match.group(1)
                if not urlparse(self.proxy_ep).scheme:
                    self.proxy_ep = f"https://{self.proxy_ep}"
                return f"{self.proxy_ep}/{self.request.path}"

        return await self.get_target_url(self.request.path)

    async def _establish_target_connection(self, use_ssl: bool) -> None:
        """Establish connection to target server"""
        target_protocol = CopilotProxyTargetProtocol(self)
        await self.loop.create_connection(
            lambda: target_protocol, self.target_host, self.target_port, ssl=use_ssl
        )

    def _send_request_to_target(self) -> None:
        """Send modified request to target server"""
        if not self.target_transport:
            logger.error("Target transport not available")
            self.send_error_response(502, b"Failed to establish target connection")
            return

        headers = self._prepare_request_headers()
        self.target_transport.write(headers)

        body_start = self.buffer.index(b"\r\n\r\n") + 4
        body = self.buffer[body_start:]

        if body:
            self._log_decrypted_data(body, "Request Body")
            for i in range(0, len(body), CHUNK_SIZE):
                self.target_transport.write(body[i : i + CHUNK_SIZE])

    def _prepare_request_headers(self) -> bytes:
        """Prepare modified request headers"""
        new_headers = []
        has_host = False

        for header in self.request.headers:
            if header.lower().startswith("host:"):
                has_host = True
                new_headers.append(f"Host: {self.target_host}")
            else:
                new_headers.append(header)

        if not has_host:
            new_headers.append(f"Host: {self.target_host}")

        request_line = f"{self.request.method} /{self.request.path} {self.request.version}\r\n"
        header_block = "\r\n".join(new_headers)
        return f"{request_line}{header_block}\r\n\r\n".encode()

    def handle_connect(self) -> None:
        """Handle CONNECT request for SSL/TLS tunneling"""
        try:
            path = unquote(self.request.target)
            if ":" not in path:
                raise ValueError(f"Invalid CONNECT path: {path}")

            self.target_host, port = path.split(":")
            self.target_port = int(port)

            cert_path, key_path = self.ca.get_domain_certificate(self.target_host)
            self.ssl_context = self._create_ssl_context(cert_path, key_path)

            self.is_connect = True
            asyncio.create_task(self.connect_to_target())
            self.handshake_done = True

        except Exception as e:
            logger.error(f"Error handling CONNECT: {e}")
            self.send_error_response(502, str(e).encode())

    def _create_ssl_context(self, cert_path: str, key_path: str) -> ssl.SSLContext:
        """Create SSL context for CONNECT tunneling"""
        ssl_context = ssl.SSLContext(ssl.PROTOCOL_TLS_SERVER)
        ssl_context.load_cert_chain(cert_path, key_path)
        ssl_context.minimum_version = ssl.TLSVersion.TLSv1_2
        return ssl_context

    async def connect_to_target(self) -> None:
        """Establish connection to target for CONNECT requests"""
        try:
            if not self.target_host or not self.target_port:
                raise ValueError("Target host and port not set")

            target_ssl_context = ssl.create_default_context()
<<<<<<< HEAD

            # Ensure that the target SSL certificate is verified
            target_ssl_context.check_hostname = True
            target_ssl_context.verify_mode = ssl.CERT_REQUIRED

            # Connect to target
            logger.debug(f"Connecting to {self.target_host}:{self.target_port}")
=======
            target_ssl_context.check_hostname = False
            target_ssl_context.verify_mode = ssl.CERT_NONE

>>>>>>> c3eff9cb
            target_protocol = CopilotProxyTargetProtocol(self)
            transport, _ = await self.loop.create_connection(
                lambda: target_protocol,
                self.target_host,
                self.target_port,
                ssl=target_ssl_context,
                server_hostname=self.target_host,
            )

            if self.transport and not self.transport.is_closing():
                self.transport.write(
                    b"HTTP/1.1 200 Connection Established\r\n"
                    b"Proxy-Agent: ProxyPilot\r\n"
                    b"Connection: keep-alive\r\n\r\n"
                )

                self.transport = await self.loop.start_tls(
                    self.transport, self, self.ssl_context, server_side=True
                )

        except Exception as e:
            logger.error(f"Failed to connect to target {self.target_host}:{self.target_port}: {e}")
            self.send_error_response(502, str(e).encode())

    def send_error_response(self, status: int, message: bytes) -> None:
        """Send error response to client"""
        if self._closing:
            return

        response = (
            f"HTTP/1.1 {status} {HTTP_STATUS_MESSAGES.get(status, 'Error')}\r\n"
            f"Content-Length: {len(message)}\r\n"
            f"Content-Type: text/plain\r\n"
            f"\r\n"
        ).encode() + message

        if self.transport and not self.transport.is_closing():
            self.transport.write(response)
            self.transport.close()

    def connection_lost(self, exc: Optional[Exception]) -> None:
        """Handle connection loss"""
        if self._closing:
            return

        self._closing = True
        logger.debug(f"Connection lost from {self.peername}")

        # Close target transport if it exists and isn't already closing
        if self.target_transport and not self.target_transport.is_closing():
            try:
                self.target_transport.close()
            except Exception as e:
                logger.error(f"Error closing target transport: {e}")

        # Clear references to help with cleanup
        self.transport = None
        self.target_transport = None
        self.buffer.clear()
        self.ssl_context = None

    @staticmethod
    def _log_decrypted_data(data: bytes, direction: str) -> None:
        """Log decrypted data for debugging"""
        pass  # Logging disabled by default

    @classmethod
    async def create_proxy_server(
        cls, host: str, port: int, ssl_context: Optional[ssl.SSLContext] = None
    ) -> asyncio.AbstractServer:
        """Create and start proxy server"""
        loop = asyncio.get_event_loop()
        server = await loop.create_server(
            lambda: cls(loop), host, port, ssl=ssl_context, reuse_port=True, start_serving=True
        )
        logger.debug(f"Proxy server running on {host}:{port}")
        return server

    @classmethod
    async def run_proxy_server(cls) -> None:
        """Run the proxy server"""
        try:
            ca = CertificateAuthority.get_instance()
            ssl_context = ca.create_ssl_context()
            config = Config.get_config()
            server = await cls.create_proxy_server(config.host, config.proxy_port, ssl_context)

            async with server:
                await server.serve_forever()
        except Exception as e:
            logger.error(f"Proxy server error: {e}")
            raise

    @staticmethod
    async def get_target_url(path: str) -> Optional[str]:
        """Get target URL for the given path"""
        # Check for exact path match
        for route in VALIDATED_ROUTES:
            if path == route.path:
                return str(route.target)

        # Check for prefix match
        for route in VALIDATED_ROUTES:
            # For prefix matches, keep the rest of the path
            remaining_path = path[len(route.path) :]
            logger.debug(f"Remaining path: {remaining_path}")
            # Make sure we don't end up with double slashes
            if remaining_path and remaining_path.startswith("/"):
                remaining_path = remaining_path[1:]
            target = urljoin(str(route.target), remaining_path)
            return target

        logger.warning(f"No route found for path: {path}")
        return None


class CopilotProxyTargetProtocol(asyncio.Protocol):
    """Protocol implementation for proxy target connections"""

    def __init__(self, proxy: CopilotProvider):
        self.proxy = proxy
        self.transport: Optional[asyncio.Transport] = None

    def connection_made(self, transport: asyncio.Transport) -> None:
        """Handle successful connection to target"""
        self.transport = transport
        self.proxy.target_transport = transport

    def data_received(self, data: bytes) -> None:
        """Handle data received from target"""
        if self.proxy.transport and not self.proxy.transport.is_closing():
            self.proxy._log_decrypted_data(data, "Server to Client")
            self.proxy.transport.write(data)

    def connection_lost(self, exc: Optional[Exception]) -> None:
        """Handle connection loss to target"""
        if (
            not self.proxy._closing
            and self.proxy.transport
            and not self.proxy.transport.is_closing()
        ):
            try:
                self.proxy.transport.close()
            except Exception as e:
                logger.error(f"Error closing proxy transport: {e}")<|MERGE_RESOLUTION|>--- conflicted
+++ resolved
@@ -316,7 +316,6 @@
                 raise ValueError("Target host and port not set")
 
             target_ssl_context = ssl.create_default_context()
-<<<<<<< HEAD
 
             # Ensure that the target SSL certificate is verified
             target_ssl_context.check_hostname = True
@@ -324,11 +323,6 @@
 
             # Connect to target
             logger.debug(f"Connecting to {self.target_host}:{self.target_port}")
-=======
-            target_ssl_context.check_hostname = False
-            target_ssl_context.verify_mode = ssl.CERT_NONE
-
->>>>>>> c3eff9cb
             target_protocol = CopilotProxyTargetProtocol(self)
             transport, _ = await self.loop.create_connection(
                 lambda: target_protocol,
