--- conflicted
+++ resolved
@@ -15,11 +15,9 @@
 
     steps:
     - uses: actions/checkout@v4
-<<<<<<< HEAD
+    
+    - uses: actions/checkout@v4
 
-=======
-    
->>>>>>> c2372813
     - name: Set up Python ${{ matrix.python-version }}
       uses: actions/setup-python@v5
       with:
